--- conflicted
+++ resolved
@@ -30,11 +30,6 @@
 ### Next Year (Unless I can get to these sooner):
 - Exporting a final executable.
 - Proper Serialization - utilizing a binary format.
-<<<<<<< HEAD
 - UI System.
 - Audio System.
-=======
-- UI.
-- Sound.
->>>>>>> 2a910e1e
 - Scripting, in python (lower priority, as I will be the solo dev for this engine).