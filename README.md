--- conflicted
+++ resolved
@@ -1,13 +1,9 @@
 # Nessie
 This is a C++20 Game Engine that I am developing to learn and experiment with!
-<<<<<<< HEAD
 
 # Compatibility
 **Supported Platforms**: *Windows*
 **Supported IDEs**: *The build system was made to work with Microsoft Visual Studio 2022.*
-=======
-The engine currently *only* supports Windows and is meant to be used in tandem with in Visual Studio.
->>>>>>> 6b308048
 
 # How to Build
 Double click `GenerateSolution.bat` to generate the Visual Studio Projects and Solution!
